import { initContract } from '@ts-rest/core';
import {
  doesUrlMatchContractPath,
  TsRestException,
  tsRestHandler,
  TsRestHandler,
} from './ts-rest-nest-handler';
import { z } from 'zod';
import {
  ArgumentsHost,
  Body,
  CallHandler,
  Catch,
  Controller,
  ExceptionFilter,
  ExecutionContext,
  Get,
  HttpException,
  Injectable,
  NestInterceptor,
  Post,
  UploadedFile,
  UseInterceptors,
} from '@nestjs/common';
import { Test } from '@nestjs/testing';
import * as supertest from 'supertest';
import { TsRest } from './ts-rest.decorator';
import path = require('path');
import { FileInterceptor } from '@nestjs/platform-express';
<<<<<<< HEAD
import {
  FastifyAdapter,
  NestFastifyApplication,
} from '@nestjs/platform-fastify';
import { TsRestModule } from './ts-rest.module';
=======
import { FastifyAdapter } from '@nestjs/platform-fastify';
import { Response } from 'express';
import { map, Observable } from 'rxjs';
>>>>>>> c7e05d81

export type Equal<a, b> = (<T>() => T extends a ? 1 : 2) extends <
  T,
>() => T extends b ? 1 : 2
  ? true
  : false;

export type Expect<a extends true> = a;

jest.setTimeout(10000);

describe('doesUrlMatchContractPath', () => {
  it.each`
    contractPath    | url           | expected
    ${'/'}          | ${'/'}        | ${true}
    ${'/'}          | ${'/api'}     | ${false}
    ${'/api'}       | ${'/api'}     | ${true}
    ${'/api/'}      | ${'/api'}     | ${true}
    ${'/api'}       | ${'/api/'}    | ${true}
    ${'/api/'}      | ${'/api/'}    | ${true}
    ${'/posts/:id'} | ${'/posts/1'} | ${true}
    ${'/posts/:id'} | ${'/posts/1'} | ${true}
    ${'/posts/:id'} | ${'/posts'}   | ${false}
  `(
    'should return $expected when contractPath is $contractPath and url is $url',
    ({ contractPath, url, expected }) => {
      expect(doesUrlMatchContractPath(contractPath, url)).toBe(expected);
    },
  );
});

describe('ts-rest-nest-handler', () => {
  describe('multi-handler api', () => {
    it('should be able to implement a whole contract', async () => {
      const c = initContract();

      const contract = c.router({
        getRequest: {
          path: '/test',
          method: 'GET',
          responses: {
            200: z.object({
              message: z.string(),
            }),
          },
        },
        postRequest: {
          path: '/test',
          method: 'POST',
          body: z.object({
            message: z.string(),
          }),
          responses: {
            200: z.object({
              message: z.string(),
            }),
          },
        },
      });

      @Controller()
      class TestController {
        @TsRestHandler(contract)
        async handler() {
          return tsRestHandler(contract, {
            getRequest: async () => ({
              status: 200,
              body: { message: 'hello' },
            }),
            postRequest: async ({ body }) => ({
              status: 200,
              body: { message: body.message },
            }),
          });
        }
      }

      const moduleRef = await Test.createTestingModule({
        controllers: [TestController],
      }).compile();

      const app = moduleRef.createNestApplication();
      await app.init();

      const responseGet = await supertest(app.getHttpServer())
        .get('/test')
        .send();

      expect(responseGet.status).toBe(200);
      expect(responseGet.body).toEqual({ message: 'hello' });

      const responsePost = await supertest(app.getHttpServer())
        .post('/test')
        .send({ message: 'hello' });

      expect(responsePost.status).toBe(200);
      expect(responsePost.body).toEqual({ message: 'hello' });
    });

    describe('body validation', () => {
      it('should validate body', async () => {
        const c = initContract();

        const contract = c.router({
          postRequest: {
            path: '/test',
            method: 'POST',
            body: z.object({
              message: z.string(),
            }),
            responses: {
              200: z.object({
                message: z.string(),
              }),
            },
          },
        });

        @Controller()
        class SingleHandlerTestController {
          @TsRestHandler(contract)
          async postRequest() {
            return tsRestHandler(contract, {
              postRequest: async ({ body }) => ({
                status: 200,
                body: body,
              }),
            });
          }
        }

        const moduleRef = await Test.createTestingModule({
          controllers: [SingleHandlerTestController],
        }).compile();

        const app = moduleRef.createNestApplication();
        await app.init();

        const response = await supertest(app.getHttpServer())
          .post('/test')
          .send({ message: 'hello' });

        expect(response.status).toBe(200);
        expect(response.body).toEqual({ message: 'hello' });

        const responsePost = await supertest(app.getHttpServer())
          .post('/test')
          .send({ message: 123 });

        expect(responsePost.status).toBe(400);
        expect(responsePost.body).toEqual({
          bodyResult: {
            issues: [
              {
                code: 'invalid_type',
                expected: 'string',
                received: 'number',
                path: ['message'],
                message: 'Expected string, received number',
              },
            ],
            name: 'ZodError',
          },
          headersResult: null,
          queryResult: null,
          paramsResult: null,
        });
      });

      it("shouldn't validate body", async () => {
        const c = initContract();

        const contract = c.router({
          postRequest: {
            path: '/test',
            method: 'POST',
            body: z.object({
              message: z.string(),
            }),
            responses: {
              200: z.object({
                message: z.string(),
              }),
            },
          },
        });

        @Controller()
        class SingleHandlerTestController {
          @TsRestHandler(contract, {
            validateRequestBody: false,
          })
          async postRequest() {
            return tsRestHandler(contract, {
              postRequest: async ({ body }) => ({
                status: 200,
                body: body,
              }),
            });
          }
        }

        const moduleRef = await Test.createTestingModule({
          controllers: [SingleHandlerTestController],
        }).compile();

        const app = moduleRef.createNestApplication();
        await app.init();

        const response = await supertest(app.getHttpServer())
          .post('/test')
          .send({ message: 'hello' });

        expect(response.status).toBe(200);
        expect(response.body).toEqual({ message: 'hello' });

        const responsePost = await supertest(app.getHttpServer())
          .post('/test')
          .send({ message: 123 });

        expect(responsePost.status).toBe(200);
        expect(responsePost.body).toEqual({ message: 123 });
      });
    });

    describe('validate headers', () => {
      it('should validate', async () => {
        const c = initContract();

        const contract = c.router({
          getRequest: {
            path: '/',
            method: 'GET',
            responses: {
              200: z.object({
                message: z.string(),
              }),
            },
            headers: z.object({
              some: z.string(),
            }),
          },
        });

        @Controller()
        class SingleHandlerTestController {
          @TsRestHandler(contract)
          async postRequest() {
            return tsRestHandler(contract, {
              getRequest: async () => ({
                status: 200,
                body: { message: 'ok' },
              }),
            });
          }
        }

        const moduleRef = await Test.createTestingModule({
          controllers: [SingleHandlerTestController],
        }).compile();

        const app = moduleRef.createNestApplication();
        await app.init();

        const response = await supertest(app.getHttpServer()).get('/').send();

        expect(response.status).toBe(400);
        expect(response.body).toEqual({
          headersResult: {
            issues: [
              {
                code: 'invalid_type',
                expected: 'string',
                message: 'Required',
                path: ['some'],
                received: 'undefined',
              },
            ],
            name: 'ZodError',
          },
          bodyResult: null,
          queryResult: null,
          paramsResult: null,
        });
      });

      it("shouldn't validate", async () => {
        const c = initContract();

        const contract = c.router({
          getRequest: {
            path: '/',
            method: 'GET',
            responses: {
              200: z.object({
                message: z.string(),
              }),
            },
            headers: z.object({
              some: z.string(),
            }),
          },
        });

        @Controller()
        class SingleHandlerTestController {
          @TsRestHandler(contract, { validateRequestHeaders: false })
          async postRequest() {
            return tsRestHandler(contract, {
              getRequest: async () => ({
                status: 200,
                body: { message: 'ok' },
              }),
            });
          }
        }

        const moduleRef = await Test.createTestingModule({
          controllers: [SingleHandlerTestController],
        }).compile();

        const app = moduleRef.createNestApplication();
        await app.init();

        const response = await supertest(app.getHttpServer()).get('/').send();

        expect(response.status).toBe(200);
        expect(response.body).toEqual({
          message: 'ok',
        });
      });
    });

    describe('validate query', () => {
      it('should validate', async () => {
        const c = initContract();

        const contract = c.router({
          getRequest: {
            path: '/',
            method: 'GET',
            query: z.object({
              ids: z.array(z.string()),
            }),
            responses: {
              200: z.object({
                message: z.string(),
              }),
            },
          },
        });

        @Controller()
        class SingleHandlerTestController {
          @TsRestHandler(contract)
          async postRequest() {
            return tsRestHandler(contract, {
              getRequest: async () => ({
                status: 200,
                body: { message: 'ok' },
              }),
            });
          }
        }

        const moduleRef = await Test.createTestingModule({
          controllers: [SingleHandlerTestController],
        }).compile();

        const app = moduleRef.createNestApplication();
        await app.init();

        const response = await supertest(app.getHttpServer())
          .get('/?id=some-id')
          .send();

        expect(response.status).toBe(400);
        expect(response.body).toEqual({
          headersResult: null,
          bodyResult: null,
          queryResult: {
            issues: [
              {
                code: 'invalid_type',
                expected: 'array',
                message: 'Required',
                path: ['ids'],
                received: 'undefined',
              },
            ],
            name: 'ZodError',
          },
          paramsResult: null,
        });
      });

      it("shouldn't validate", async () => {
        const c = initContract();

        const contract = c.router({
          getRequest: {
            path: '/',
            method: 'GET',
            query: z.object({
              ids: z.array(z.string()),
            }),
            responses: {
              200: z.object({
                message: z.string(),
              }),
            },
          },
        });

        @Controller()
        class SingleHandlerTestController {
          @TsRestHandler(contract, { validateRequestQuery: false })
          async postRequest() {
            return tsRestHandler(contract, {
              getRequest: async () => ({
                status: 200,
                body: { message: 'ok' },
              }),
            });
          }
        }

        const moduleRef = await Test.createTestingModule({
          controllers: [SingleHandlerTestController],
        }).compile();

        const app = moduleRef.createNestApplication();
        await app.init();

        const response = await supertest(app.getHttpServer())
          .get('/?id=some-id')
          .send();

        expect(response.status).toBe(200);
        expect(response.body).toEqual({ message: 'ok' });
      });
    });

    it('should be able to intercept', async () => {
      const c = initContract();

      const contract = c.router({
        getRequest: {
          path: '/',
          method: 'GET',
          responses: {
            200: z.object({
              message: z.string(),
            }),
          },
        },
      });

      @Injectable()
      class TestInterceptor implements NestInterceptor {
        intercept(
          context: ExecutionContext,
          next: CallHandler,
        ): Observable<any> {
          return next.handle().pipe(
            map((data) => ({
              message: 'intercepted',
              oldMessage: data.message,
            })),
          );
        }
      }

      @Controller()
      class SingleHandlerTestController {
        @TsRestHandler(contract)
        @UseInterceptors(TestInterceptor)
        async postRequest() {
          return tsRestHandler(contract, {
            getRequest: async () => ({
              status: 200,
              body: { message: 'ok' },
            }),
          });
        }
      }

      const moduleRef = await Test.createTestingModule({
        controllers: [SingleHandlerTestController],
      }).compile();

      const app = moduleRef.createNestApplication();
      await app.init();

      const response = await supertest(app.getHttpServer()).get('/').send();

      expect(response.status).toBe(200);
      expect(response.body).toEqual({
        message: 'intercepted',
        oldMessage: 'ok',
      });
    });
  });

  describe('single-handler api', () => {
    it('should be able to implement a single `AppRoute`', async () => {
      const c = initContract();

      const contract = c.router({
        getRequest: {
          path: '/test',
          method: 'GET',
          responses: {
            200: z.object({
              message: z.string(),
            }),
          },
        },
        postRequest: {
          path: '/test',
          method: 'POST',
          body: z.object({
            message: z.string(),
          }),
          responses: {
            200: z.object({
              message: z.string(),
            }),
          },
        },
      });

      @Controller()
      class SingleHandlerTestController {
        @TsRestHandler(contract.getRequest)
        async getRequest() {
          return tsRestHandler(contract.getRequest, async () => ({
            status: 200,
            body: { message: 'hello' },
          }));
        }

        @TsRestHandler(contract.postRequest)
        async postRequest() {
          return tsRestHandler(contract.postRequest, async () => ({
            status: 200,
            body: { message: 'hello' },
          }));
        }
      }

      const moduleRef = await Test.createTestingModule({
        controllers: [SingleHandlerTestController],
      }).compile();

      const app = moduleRef.createNestApplication();
      await app.init();

      const response = await supertest(app.getHttpServer()).get('/test').send();

      expect(response.status).toBe(200);
      expect(response.body).toEqual({ message: 'hello' });

      const responsePost = await supertest(app.getHttpServer())
        .post('/test')
        .send({ message: 'hello' });

      expect(responsePost.status).toBe(200);
      expect(responsePost.body).toEqual({ message: 'hello' });
    });

    it('should validate body', async () => {
      const c = initContract();

      const contract = c.router({
        postRequest: {
          path: '/test',
          method: 'POST',
          body: z.object({
            message: z.string(),
          }),
          responses: {
            200: z.object({
              message: z.string(),
            }),
          },
        },
      });

      @Controller()
      class SingleHandlerTestController {
        @TsRestHandler(contract.postRequest)
        async postRequest() {
          return tsRestHandler(contract.postRequest, async ({ body }) => ({
            status: 200,
            body: body,
          }));
        }
      }

      const moduleRef = await Test.createTestingModule({
        controllers: [SingleHandlerTestController],
      }).compile();

      const app = moduleRef.createNestApplication();
      await app.init();

      const response = await supertest(app.getHttpServer())
        .post('/test')
        .send({ message: 'hello' });

      expect(response.status).toBe(200);
      expect(response.body).toEqual({ message: 'hello' });

      const responsePost = await supertest(app.getHttpServer())
        .post('/test')
        .send({ message: 123 });

      expect(responsePost.status).toBe(400);
      expect(responsePost.body).toEqual({
        bodyResult: {
          issues: [
            {
              code: 'invalid_type',
              expected: 'string',
              received: 'number',
              path: ['message'],
              message: 'Expected string, received number',
            },
          ],
          name: 'ZodError',
        },
        headersResult: null,
        queryResult: null,
        paramsResult: null,
      });
    });

    it('should be able to enable response validation on the `TsRestHandler` decorator', async () => {
      const c = initContract();

      const contract = c.router({
        test: {
          path: '/test',
          method: 'GET',
          responses: {
            200: z.object({
              message: z.string(),
            }),
          },
        },
      });

      @Controller()
      class SingleHandlerTestController {
        @TsRestHandler(contract.test, {
          validateResponses: true,
        })
        async postRequest() {
          return tsRestHandler(contract.test, async () => ({
            status: 200,
            // Bad response as we lied to TS :(
            body: { message: 123123 as unknown as string },
          }));
        }
      }

      const moduleRef = await Test.createTestingModule({
        controllers: [SingleHandlerTestController],
      }).compile();

      const app = moduleRef.createNestApplication();
      await app.init();

      const response = await supertest(app.getHttpServer()).get('/test').send();

      expect(response.status).toBe(500);
    });

    it('should be able to upload files and other multipart/form-data', async () => {
      const c = initContract();

      const contract = c.router({
        multi: {
          method: 'POST',
          path: '/multi',
          body: z.object({
            messageAsField: z.string(),
            file: z.custom<File>((v) => true),
          }),
          contentType: 'multipart/form-data',
          responses: {
            200: z.object({
              messageAsField: z.string(),
              fileSize: z.number(),
            }),
          },
        },
      });

      @Controller()
      class SingleHandlerTestController {
        @Post('/nest-multi')
        @UseInterceptors(FileInterceptor('file'))
        nestMulti(
          @Body() body: { messageAsField: string },
          @UploadedFile() file: File,
        ) {
          return {
            messageAsField: body.messageAsField,
            fileSize: file.size,
          };
        }

        @TsRestHandler(contract.multi)
        @UseInterceptors(FileInterceptor('file'))
        async postRequest(@UploadedFile() file: File) {
          return tsRestHandler(contract.multi, async (args) => {
            return {
              status: 200,
              body: {
                messageAsField: args.body.messageAsField,
                fileSize: file.size,
              },
            };
          });
        }
      }

      const moduleRef = await Test.createTestingModule({
        controllers: [SingleHandlerTestController],
      }).compile();

      const app = moduleRef.createNestApplication();
      await app.init();

      const responseNested = await supertest(app.getHttpServer())
        .post('/nest-multi')
        .field('messageAsField', 'hello from nest')
        .attach('file', path.join(__dirname, './nest.png'));

      expect({
        status: responseNested.status,
        body: responseNested.body,
      }).toEqual({
        status: 201,
        body: {
          messageAsField: 'hello from nest',
          fileSize: 11338,
        },
      });

      const response = await supertest(app.getHttpServer())
        .post('/multi')
        .field('messageAsField', 'hello from ts-rest')
        .attach('file', path.join(__dirname, './nest.png'));

      expect({
        status: response.status,
        body: response.body,
      }).toEqual({
        status: 200,
        body: {
          messageAsField: 'hello from ts-rest',
          fileSize: 11338,
        },
      });

      const errorsForBadField = await supertest(app.getHttpServer())
        .post('/multi')
        .attach('file', path.join(__dirname, './nest.png'));

      expect({
        status: errorsForBadField.status,
        body: errorsForBadField.body,
      }).toEqual({
        status: 400,
        body: {
          bodyResult: {
            issues: [
              {
                code: 'invalid_type',
                expected: 'string',
                received: 'undefined',

                path: ['messageAsField'],
                message: 'Required',
              },
            ],
            name: 'ZodError',
          },
          headersResult: null,
          paramsResult: null,
          queryResult: null,
        },
      });
    });

    it('should remove extra body keys with response validation enabled on the `TsRestHandler` decorator', async () => {
      const c = initContract();

      const contract = c.router({
        test: {
          path: '/returns-too-much',
          method: 'GET',
          responses: {
            200: z.object({
              message: z.string(),
              nestedObject: z.object({
                nestedString: z.string(),
              }),
            }),
          },
        },
        testArray: {
          path: '/returns-too-much-array',
          method: 'GET',
          responses: {
            200: z.array(
              z.object({
                message: z.string(),
              }),
            ),
          },
        },
      });

      @Controller()
      class SingleHandlerTestController {
        @TsRestHandler(contract, {
          validateResponses: true,
        })
        async postRequest() {
          return tsRestHandler(contract, {
            test: async () => ({
              status: 200,
              body: {
                message: 'valid string',
                extra: 'SHOULD NOT BE IN RESPONSE',
                nestedObject: {
                  nestedString: 'valid string',
                  nestedExtra: 'SHOULD NOT BE IN RESPONSE',
                },
              },
            }),
            testArray: async () => ({
              status: 200,
              body: [
                {
                  message: 'valid string',
                  extra: 'SHOULD NOT BE IN RESPONSE',
                },
              ],
            }),
          });
        }
      }

      const moduleRef = await Test.createTestingModule({
        controllers: [SingleHandlerTestController],
      }).compile();

      const app = moduleRef.createNestApplication();
      await app.init();

      const response = await supertest(app.getHttpServer())
        .get('/returns-too-much')
        .send();

      expect(response.status).toBe(200);
      expect(response.body).toEqual({
        message: 'valid string',
        nestedObject: { nestedString: 'valid string' },
      });

      const responseArray = await supertest(app.getHttpServer())
        .get('/returns-too-much-array')
        .send();

      expect(responseArray.status).toBe(200);
      expect(responseArray.body).toEqual([
        {
          message: 'valid string',
        },
      ]);
    });

    it("should be able to override the behaviour of the class's response validation", async () => {
      const c = initContract();

      const contract = c.router({
        test: {
          path: '/test',
          method: 'GET',
          responses: {
            200: z.object({
              message: z.string(),
            }),
          },
        },
      });

      @Controller()
      @TsRest({
        validateResponses: true,
      })
      class SingleHandlerTestController {
        @TsRestHandler(contract.test, {
          validateResponses: false,
        })
        async postRequest() {
          return tsRestHandler(contract.test, async () => ({
            status: 200,
            // shouldn't throw an error as we disabled it
            body: { message: 123123 as unknown as string },
          }));
        }
      }

      const moduleRef = await Test.createTestingModule({
        controllers: [SingleHandlerTestController],
      }).compile();

      const app = moduleRef.createNestApplication();
      await app.init();

      const response = await supertest(app.getHttpServer()).get('/test').send();

      expect(response.status).toBe(200);
      expect(response.body).toEqual({ message: 123123 });
    });

    it('should be able to throw a type-safe response', async () => {
      const c = initContract();

      const contract = c.router({
        test: {
          path: '/test',
          method: 'GET',
          responses: {
            200: z.object({
              message: z.string(),
            }),
            400: z.object({
              myError: z.string(),
            }),
          },
        },
      });

      @Controller()
      class SingleHandlerTestController {
        @TsRestHandler(contract, { validateResponses: true })
        async postRequest() {
          return tsRestHandler(contract, {
            test: async () => {
              throw new TsRestException(contract.test, {
                status: 400,
                body: {
                  myError: 'my error',
                  // @ts-expect-error we want to make sure `validateResponses` is working
                  extraProp: 'should not be in response',
                },
              });
            },
          });
        }
      }

      const moduleRef = await Test.createTestingModule({
        controllers: [SingleHandlerTestController],
      }).compile();

      const app = moduleRef.createNestApplication();
      await app.init();

      const response = await supertest(app.getHttpServer()).get('/test').send();

      expect(response.status).toBe(400);
      expect(response.body).toEqual({ myError: 'my error' });
    });

    it('should return a 500 if you throw an invalid response in a handler that has response validation enabled on the `TsRestHandler` decorator', async () => {
      const c = initContract();

      const contract = c.router(
        {
          test: {
            path: '/test/:id',
            pathParams: z.object({
              id: z.coerce.number(),
            }),
            method: 'GET',
            responses: {
              200: z.object({
                message: z.string(),
              }),
              400: z.object({
                numberOfFuckUps: z.number(),
              }),
            },
          },
        },
        {
          strictStatusCodes: true,
        },
      );

      @Controller()
      class SingleHandlerTestController {
        @TsRestHandler(contract, { validateResponses: true })
        async postRequest() {
          return tsRestHandler(contract, {
            test: async ({ params }) => {
              const id = params.id;

              if (id === 666) {
                throw new TsRestException(contract.test, {
                  status: 400,
                  body: {
                    // @ts-expect-error intentionally bad response
                    bad_response: 666,
                  },
                });
              }

              return {
                status: 200,
                body: {
                  message: 'All is OK',
                },
              };
            },
          });
        }
      }

      const moduleRef = await Test.createTestingModule({
        controllers: [SingleHandlerTestController],
      }).compile();

      const app = moduleRef.createNestApplication();
      await app.init();

      const response = await supertest(app.getHttpServer())
        .get('/test/666')
        .send();

      expect(response.status).toBe(500);
    });

    it('types should work well', () => {
      const c = initContract();

      const contract = c.router({
        test: {
          path: '/test/:id',
          method: 'POST',
          body: c.body<any>(),
          responses: {
            200: z.object({
              message: z.string(),
            }),
          },
        },
      });

      @Controller()
      class SingleHandlerTestController {
        @TsRestHandler(contract)
        async postRequest() {
          return tsRestHandler(contract, {
            test: async ({ body }) => {
              type BodyShouldBeAny = Expect<Equal<typeof body, any>>;

              return {
                status: 200,
                body: {
                  message: 'All is OK',
                },
              };
            },
          });
        }
      }
    });

    it('should be able to throw a TsRestException to be handled by an exception filter', async () => {
      const c = initContract();

      const contract = c.router({
        test: {
          path: '/test',
          method: 'GET',
          responses: {
            200: z.object({
              message: z.string(),
            }),
            400: z.object({
              myError: z.string(),
            }),
          },
        },
      });

      const httpExceptionObserver = jest.fn();

      @Catch()
      class HttpExceptionFilter implements ExceptionFilter {
        catch(exception: unknown, host: ArgumentsHost): void {
          httpExceptionObserver(exception);

          const ctx = host.switchToHttp();

          const response = ctx.getResponse<Response>();

          if (exception instanceof HttpException) {
            response
              .status(exception.getStatus())
              .send(exception.getResponse());
          } else {
            response.status(500).send('something went wrong');
          }
        }
      }

      @Controller()
      class SingleHandlerTestController {
        @TsRestHandler(contract, { validateResponses: true })
        async postRequest() {
          return tsRestHandler(contract, {
            test: async () => {
              throw new TsRestException(contract.test, {
                status: 400,
                body: {
                  myError: 'my error',
                },
              });
            },
          });
        }
      }

      const moduleRef = await Test.createTestingModule({
        controllers: [SingleHandlerTestController],
      }).compile();

      const app = moduleRef.createNestApplication();
      app.useGlobalFilters(new HttpExceptionFilter());

      await app.init();

      const response = await supertest(app.getHttpServer()).get('/test').send();

      expect(response.status).toBe(400);
      expect(response.body).toEqual({ myError: 'my error' });

      // verify exception filter received error from ts-rest handler
      expect(httpExceptionObserver).toHaveBeenCalledTimes(1);
      expect(httpExceptionObserver.mock.calls[0][0]).toMatchObject({
        status: 400,
        response: { myError: 'my error' },
        options: {
          cause: expect.any(TsRestException),
        },
      });
    });
  });

  it('should be able to combine single-handler, multi-handler and vanilla nest controllers', async () => {
    const c = initContract();

    const contract = c.router({
      getRequest: {
        path: '/test',
        method: 'GET',
        responses: {
          200: z.object({
            message: z.string(),
          }),
        },
      },
      postRequest: {
        path: '/test',
        method: 'POST',
        body: z.object({
          message: z.string(),
        }),
        responses: {
          200: z.object({
            message: z.string(),
          }),
        },
      },
    });

    @Controller()
    class MultiTypeHandlerController {
      @TsRestHandler(contract.postRequest)
      async handler2() {
        return tsRestHandler(contract.postRequest, async ({ body }) => ({
          status: 200,
          body: { message: body.message },
        }));
      }

      @Get('/basic-nest-endpoint')
      async basicNestEndpoint() {
        return { message: 'hello' };
      }

      @TsRestHandler({ getRequest: contract.getRequest })
      async handler() {
        return tsRestHandler(
          { getRequest: contract.getRequest },
          {
            getRequest: async () => ({
              status: 200,
              body: { message: 'hello' },
            }),
          },
        );
      }
    }

    const moduleRef = await Test.createTestingModule({
      controllers: [MultiTypeHandlerController],
    }).compile();

    const app = moduleRef.createNestApplication();

    await app.init();

    const response = await supertest(app.getHttpServer()).get('/test').send();

    expect(response.status).toBe(200);
    expect(response.body).toEqual({ message: 'hello' });

    const responsePost = await supertest(app.getHttpServer())
      .post('/test')
      .send({ message: 'hello' });

    expect(responsePost.status).toBe(200);
    expect(responsePost.body).toEqual({ message: 'hello' });

    const responseBasicNestEndpoint = await supertest(app.getHttpServer())
      .get('/basic-nest-endpoint')
      .send();

    expect(responseBasicNestEndpoint.status).toBe(200);
    expect(responseBasicNestEndpoint.body).toEqual({ message: 'hello' });
  });

  it('should work with fastify', async () => {
    const c = initContract();

    const contract = c.router({
      getPosts: {
        path: '/posts',
        method: 'GET',
        query: z.object({
          limit: z.string(),
        }),
        responses: {
          200: z.array(
            z.object({
              id: z.number(),
            }),
          ),
        },
      },
      getPost: {
        path: '/posts/:id',
        method: 'GET',
        pathParams: z.object({
          id: z.coerce.number(),
        }),
        responses: {
          200: z.object({
            id: z.number(),
          }),
        },
      },
      deletePost: {
        path: '/posts/:id',
        method: 'DELETE',
        body: null,
        pathParams: z.object({
          id: z.coerce.number(),
        }),
        responses: {
          200: z.object({
            id: z.number(),
          }),
        },
      },
      createPost: {
        path: '/posts',
        method: 'POST',
        body: z.object({
          title: z.string(),
          content: z.string(),
        }),
        responses: {
          201: z.object({
            id: z.number(),
            title: z.string(),
            content: z.string(),
          }),
        },
      },
      getHtml: {
        path: '/html',
        method: 'GET',
        responses: {
          200: c.otherResponse({
            contentType: 'text/html',
            body: z.string(),
          }),
        },
      },
    });

    @Controller()
    class FastifyController {
      @TsRestHandler(contract)
      async handler() {
        return tsRestHandler(contract, {
          getPosts: async () => ({
            status: 200,
            body: [{ id: 1 }, { id: 2 }],
          }),
          getPost: async ({ params }) => ({
            status: 200,
            body: {
              id: params.id,
            },
          }),
          deletePost: async ({ params }) => ({
            status: 200,
            body: {
              id: params.id,
            },
          }),
          createPost: async ({ body }) => ({
            status: 201,
            body: {
              id: 1,
              title: body.title,
              content: body.content,
            },
          }),
          getHtml: async () => ({
            status: 200,
            body: '<h1>hello world</h1>',
          }),
        });
      }
    }

    const moduleRef = await Test.createTestingModule({
      controllers: [FastifyController],
    }).compile();

    const app = moduleRef.createNestApplication(new FastifyAdapter());

    await app.init();
    await app.getHttpAdapter().getInstance().ready();

    const response = await supertest(app.getHttpServer())
      .get('/posts?limit=10')
      .send();

    expect(response.status).toBe(200);
    expect(response.body).toEqual([{ id: 1 }, { id: 2 }]);

    const responsePost = await supertest(app.getHttpServer())
      .get('/posts/1')
      .send();

    expect({ status: responsePost.status, body: responsePost.body }).toEqual({
      status: 200,
      body: { id: 1 },
    });

    const responseDelete = await supertest(app.getHttpServer())
      .delete('/posts/1')
      .send();

    expect({
      status: responseDelete.status,
      body: responseDelete.body,
    }).toEqual({
      status: 200,
      body: { id: 1 },
    });

    const responseDeleteBad = await supertest(app.getHttpServer())
      .delete('/posts/jeff')
      .send({ id: 1 });

    expect({
      status: responseDeleteBad.status,
      body: responseDeleteBad.body,
    }).toEqual({
      status: 400,
      body: {
        bodyResult: null,
        headersResult: null,
        paramsResult: {
          issues: [
            {
              code: 'invalid_type',
              expected: 'number',
              received: 'nan',
              path: ['id'],
              message: 'Expected number, received nan',
            },
          ],
          name: 'ZodError',
        },
        queryResult: null,
      },
    });

    const responseCreate = await supertest(app.getHttpServer())
      .post('/posts')
      .send({ title: 'hello', content: 'world' });

    expect({
      status: responseCreate.status,
      body: responseCreate.body,
    }).toEqual({
      status: 201,
      body: {
        id: 1,
        title: 'hello',
        content: 'world',
      },
    });

    const nonJsonResponse = await supertest(app.getHttpServer())
      .get('/html')
      .send();

    expect({
      status: nonJsonResponse.status,
      text: nonJsonResponse.text,
      headers: nonJsonResponse.headers,
    }).toEqual({
      status: 200,
      text: '<h1>hello world</h1>',
      headers: expect.objectContaining({
        'content-type': 'text/html',
        'content-length': '20',
      }),
    });
  });

<<<<<<< HEAD
  describe('should handle global configuration', () => {
    const c = initContract();
    const contract = c.router({
      getIndex: {
        method: 'GET',
        path: '/',
        query: z.object({
          foo: z.boolean(),
        }),
        responses: {
          200: z.object({
            foo: z.boolean(),
          }),
        },
      },
    });

    @Controller()
    class TestController {
      @TsRestHandler(contract)
      async handler() {
        return tsRestHandler(contract, {
          getIndex: async ({ query }) => ({
            status: 200,
            body: query,
          }),
        });
      }
    }

    it('express', async () => {
      const moduleRef = await Test.createTestingModule({
        controllers: [TestController],
        imports: [
          TsRestModule.register({ validateResponses: true, jsonQuery: true }),
        ],
      }).compile();

      app = moduleRef.createNestApplication();
      await app.init();

      const server = app.getHttpServer();

      const response = await supertest(server).get('/?foo=true');
      expect(response.status).toEqual(200);
      expect(response.body).toEqual({ foo: true });
    });

    it('fastify', async () => {
      const moduleRef = await Test.createTestingModule({
        controllers: [TestController],
        imports: [
          TsRestModule.register({ validateResponses: true, jsonQuery: true }),
        ],
      }).compile();

      app = moduleRef.createNestApplication<NestFastifyApplication>(
        new FastifyAdapter()
      );
      await app.init();
      await app.getHttpAdapter().getInstance().ready();

      const server = app.getHttpServer();

      const response = await supertest(server).get('/?foo=true');
      expect(response.status).toEqual(200);
      expect(response.body).toEqual({ foo: true });
    });
=======
  it('should support including a nested error as the cause', async () => {
    const c = initContract();

    const contract = c.router({
      getPosts: {
        path: '/posts',
        method: 'GET',
        query: z.object({
          limit: z.string(),
        }),
        responses: {
          200: z.array(
            z.object({
              id: z.number(),
            }),
          ),
        },
      },
    });

    const cause = new Error('the root cause');

    const error = new TsRestException(
      contract.getPosts,
      {
        status: 400,
        body: {
          message: 'Something went wrong',
        },
      },
      {
        cause,
      },
    );

    expect(error.cause).toEqual(cause);
>>>>>>> c7e05d81
  });
});<|MERGE_RESOLUTION|>--- conflicted
+++ resolved
@@ -27,17 +27,13 @@
 import { TsRest } from './ts-rest.decorator';
 import path = require('path');
 import { FileInterceptor } from '@nestjs/platform-express';
-<<<<<<< HEAD
 import {
   FastifyAdapter,
   NestFastifyApplication,
 } from '@nestjs/platform-fastify';
-import { TsRestModule } from './ts-rest.module';
-=======
-import { FastifyAdapter } from '@nestjs/platform-fastify';
 import { Response } from 'express';
 import { map, Observable } from 'rxjs';
->>>>>>> c7e05d81
+import { TsRestModule } from './ts-rest.module';
 
 export type Equal<a, b> = (<T>() => T extends a ? 1 : 2) extends <
   T,
@@ -1497,7 +1493,44 @@
     });
   });
 
-<<<<<<< HEAD
+  it('should support including a nested error as the cause', async () => {
+    const c = initContract();
+
+    const contract = c.router({
+      getPosts: {
+        path: '/posts',
+        method: 'GET',
+        query: z.object({
+          limit: z.string(),
+        }),
+        responses: {
+          200: z.array(
+            z.object({
+              id: z.number(),
+            }),
+          ),
+        },
+      },
+    });
+
+    const cause = new Error('the root cause');
+
+    const error = new TsRestException(
+      contract.getPosts,
+      {
+        status: 400,
+        body: {
+          message: 'Something went wrong',
+        },
+      },
+      {
+        cause,
+      },
+    );
+
+    expect(error.cause).toEqual(cause);
+  });
+
   describe('should handle global configuration', () => {
     const c = initContract();
     const contract = c.router({
@@ -1566,43 +1599,5 @@
       expect(response.status).toEqual(200);
       expect(response.body).toEqual({ foo: true });
     });
-=======
-  it('should support including a nested error as the cause', async () => {
-    const c = initContract();
-
-    const contract = c.router({
-      getPosts: {
-        path: '/posts',
-        method: 'GET',
-        query: z.object({
-          limit: z.string(),
-        }),
-        responses: {
-          200: z.array(
-            z.object({
-              id: z.number(),
-            }),
-          ),
-        },
-      },
-    });
-
-    const cause = new Error('the root cause');
-
-    const error = new TsRestException(
-      contract.getPosts,
-      {
-        status: 400,
-        body: {
-          message: 'Something went wrong',
-        },
-      },
-      {
-        cause,
-      },
-    );
-
-    expect(error.cause).toEqual(cause);
->>>>>>> c7e05d81
   });
 });