--- conflicted
+++ resolved
@@ -1,11 +1,7 @@
 {
   "name": "@ts-rest/fastify",
-<<<<<<< HEAD
   "version": "3.45.0-beta.0",
-=======
-  "version": "3.44.1",
   "type": "module",
->>>>>>> e6b20914
   "peerDependencies": {
     "fastify": "^4.0.0",
     "zod": "^3.22.3"
