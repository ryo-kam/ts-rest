{
  "name": "@ts-rest/serverless",
<<<<<<< HEAD
  "version": "3.45.0-beta.0",
=======
  "version": "3.44.1",
  "type": "module",
>>>>>>> e6b20914
  "dependencies": {
    "@ts-rest/core": "3.45.0-beta.0",
    "itty-router": "^5.0.9"
  },
  "peerDependencies": {
    "@types/aws-lambda": "^8.10.115",
    "next": "^12.0.0 || ^13.0.0 || ^14.0.0",
    "zod": "^3.22.3"
  },
  "peerDependenciesMeta": {
    "@types/aws-lambda": {
      "optional": true
    },
    "next": {
      "optional": true
    },
    "zod": {
      "optional": true
    }
  },
  "typesVersions": {
    "*": {
      "*": [
        "*",
        "*.cjs.d.ts"
      ]
    }
  }
}<|MERGE_RESOLUTION|>--- conflicted
+++ resolved
@@ -1,11 +1,7 @@
 {
   "name": "@ts-rest/serverless",
-<<<<<<< HEAD
   "version": "3.45.0-beta.0",
-=======
-  "version": "3.44.1",
   "type": "module",
->>>>>>> e6b20914
   "dependencies": {
     "@ts-rest/core": "3.45.0-beta.0",
     "itty-router": "^5.0.9"
