--- conflicted
+++ resolved
@@ -1,11 +1,7 @@
 {
   "name": "@ts-rest/open-api",
-<<<<<<< HEAD
   "version": "3.45.0-beta.0",
-=======
-  "version": "3.44.1",
   "type": "module",
->>>>>>> e6b20914
   "dependencies": {
     "@anatine/zod-openapi": "^1.12.0",
     "openapi3-ts": "^2.0.2"
